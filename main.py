--- conflicted
+++ resolved
@@ -440,12 +440,8 @@
 
 
 if __name__ == '__main__':
-<<<<<<< HEAD
     # daily_routine()
     run_psq_analysis()
-=======
-    daily_routine()
->>>>>>> 0a80d87c
     # backtrade_simulate()
     # find_candidate_stocks()
     # strategy_scan('a')
