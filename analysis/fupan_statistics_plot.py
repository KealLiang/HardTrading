import os

import matplotlib.pyplot as plt
import numpy as np
import pandas as pd


def plot_market_overview(df, save_path):
    """绘制市场整体情况图"""
    plt.figure(figsize=(15, 8))
    ax1 = plt.gca()

    # 格式化日期显示
    dates = [d.strftime('%Y%m%d') if isinstance(d, pd.Timestamp) else d for d in df.index]
    x = np.arange(len(dates))

    # 绘制堆叠柱状图（涨跌平家数）
    bottom = pd.Series(0, index=df.index)
    for col, color in zip(['上涨家数', '下跌家数', '平盘家数'], ['#cc0000', '#006600', '#666666']):
        ax1.bar(x, df[col], bottom=bottom, label=col, color=color, alpha=0.5)
        bottom += df[col]

    # 创建次坐标轴
    ax2 = ax1.twinx()

    # 绘制涨停和跌停数量的折线
    ax2.plot(x, df['涨停数'], 'r-o', label='涨停数', linewidth=2)
    ax2.plot(x, df['跌停数'], 'g-*', label='跌停数', linewidth=2)

    # 设置标签和标题
    ax1.set_xlabel('日期')
    ax1.set_ylabel('家数')
    ax2.set_ylabel('涨跌停数量')
    plt.title('市场整体情况分析', fontsize=14)

    # 设置x轴刻度
    ax1.set_xticks(x)
    ax1.set_xticklabels(dates, rotation=45, ha='right')

    # 合并图例
    lines1, labels1 = ax1.get_legend_handles_labels()
    lines2, labels2 = ax2.get_legend_handles_labels()
    ax1.legend(lines1 + lines2, labels1 + labels2, loc='upper left')

    plt.tight_layout()
    plt.savefig(f'{save_path}_overview.png')
    plt.close()


def plot_market_strength(df, save_path):
    """绘制市场强弱分布图"""
    plt.figure(figsize=(15, 8))
    x = np.arange(len(df))
    width = 0.35

    # 上半部分（涨幅）
    plt.bar(x, df['涨幅超过5%家数'], width, color='red', alpha=0.6, label='涨幅>5%')
    plt.bar(x, df['涨幅超过7%家数'], width, color='darkred', alpha=0.7, label='涨幅>7%')

    # 下半部分（跌幅）
    plt.bar(x, -df['跌幅超过5%家数'], width, color='green', alpha=0.6, label='跌幅>5%')
    plt.bar(x, -df['跌幅超过7%家数'], width, color='darkgreen', alpha=0.7, label='跌幅>7%')

    plt.xlabel('日期')
    plt.ylabel('家数')
    plt.title('市场强弱分布', fontsize=14)
    plt.xticks(x, [d.strftime('%Y%m%d') if isinstance(d, pd.Timestamp) else d for d in df.index],
               rotation=45, ha='right')
    plt.legend()
    plt.grid(True, alpha=0.3)
    plt.tight_layout()
    plt.savefig(f'{save_path}_strength.png')
    plt.close()


def plot_limit_up_effect(df, save_path):
    """绘制涨停板效应分析图"""
    plt.figure(figsize=(15, 8))
    ax1 = plt.gca()

    # 设置x轴位置
    x = np.arange(len(df))
    width = 0.25

    # 绘制柱状图
    ax1.bar(x - width, df['涨停数'], width, label='涨停数', color='red', alpha=0.3)
    ax1.bar(x, df['连板数'], width, label='连板数', color='blue', alpha=0.3)
    ax1.bar(x + width, df['炸板数'], width, label='炸板数', color='orange', alpha=0.3)

    # 创建次坐标轴
    ax2 = ax1.twinx()

    # 绘制次日表现折线
    ax2.plot(x, df['涨停_次日收盘'], 'r-o', label='涨停次日收盘', linewidth=1)
    ax2.plot(x, df['连板_次日收盘'], 'b-s', label='连板次日收盘', linewidth=1)
    ax2.plot(x, df['炸板_次日收盘'], color='orange', linestyle='-', marker='D', label='炸板次日收盘', linewidth=1)
    
    ax2.plot(x, df['涨停_次日开盘'], 'r--o', label='涨停次日开盘', linewidth=1, alpha=0.5)
    ax2.plot(x, df['连板_次日开盘'], 'b--s', label='连板次日开盘', linewidth=1, alpha=0.5)
    ax2.plot(x, df['炸板_次日开盘'], color='orange', linestyle='--', marker='D', label='炸板次日开盘', linewidth=1, alpha=0.5)

    ax1.set_xlabel('日期')
    ax1.set_ylabel('数量')
    ax2.set_ylabel('次日涨跌幅(%)')
    plt.title('涨停板效应分析', fontsize=14)

    # 设置x轴刻度
    ax1.set_xticks(x)
    ax1.set_xticklabels([d.strftime('%Y%m%d') if isinstance(d, pd.Timestamp) else d for d in df.index],
                        rotation=45, ha='right')

    # 合并图例
    lines1, labels1 = ax1.get_legend_handles_labels()
    lines2, labels2 = ax2.get_legend_handles_labels()
    ax1.legend(lines1 + lines2, labels1 + labels2, loc='upper left')

    plt.tight_layout()
    plt.savefig(f'{save_path}_limit_up.png')
    plt.close()


def plot_zt_next_day_performance(df, save_path):
    """绘制涨停次日表现对比图"""
    plt.figure(figsize=(15, 8))

    # 创建主坐标轴和次坐标轴
    ax1 = plt.gca()
    ax2 = ax1.twinx()

    # 设置x轴位置
    x = np.arange(len(df))

    # 绘制涨停股的次日表现（主坐标轴）
    ax1.plot(x, df['涨停_次日开盘'], 'r-o', label='涨停股开盘', linewidth=2)
    ax1.plot(x, df['涨停_次日收盘'], 'r--o', label='涨停股收盘', alpha=0.5)
    ax1.plot(x, df['涨停_次日最高'], 'r:o', label='涨停股最高', alpha=0.3)
    ax1.plot(x, df['涨停_次日最低'], 'r-.o', label='涨停股最低', alpha=0.3)

    # 绘制连板股的次日表现（主坐标轴）
    ax1.plot(x, df['连板_次日开盘'], 'b-s', label='连板股开盘', linewidth=2)
    ax1.plot(x, df['连板_次日收盘'], 'b--s', label='连板股收盘', alpha=0.5)
    ax1.plot(x, df['连板_次日最高'], 'b:s', label='连板股最高', alpha=0.3)
    ax1.plot(x, df['连板_次日最低'], 'b-.s', label='连板股最低', alpha=0.3)

    # 绘制上涨比例（次坐标轴）
    bar_width = 0.15
    ax2.bar(x - 1.5 * bar_width, df['涨停_次日开盘上涨比例'],
                     bar_width, alpha=0.3, color='red', label='涨停次日开盘上涨')
    ax2.bar(x - 0.5 * bar_width, df['连板_次日开盘上涨比例'],
                     bar_width, alpha=0.3, color='blue', label='连板次日开盘上涨')
    ax2.bar(x + 0.5 * bar_width, df['涨停_次日收盘上涨比例'],
                     bar_width, alpha=0.3, color='red', label='涨停次日收盘上涨', hatch='+', edgecolor='white')
    ax2.bar(x + 1.5 * bar_width, df['连板_次日收盘上涨比例'],
                     bar_width, alpha=0.3, color='blue', label='连板次日收盘上涨', hatch='+', edgecolor='white')

    # 设置标签和标题
    ax1.set_xlabel('日期')
    ax1.set_ylabel('涨跌幅(%)')
    ax2.set_ylabel('上涨比例(%)')
    plt.title('涨停次日表现分析', fontsize=14)

    # 设置x轴刻度
    ax1.set_xticks(x)
    ax1.set_xticklabels([d.strftime('%Y%m%d') if isinstance(d, pd.Timestamp) else d for d in df.index],
                        rotation=45, ha='right')

    # 安全地设置y轴范围
    min_val = df[['涨停_次日最低', '连板_次日最低']].min().min()
    max_val = df[['涨停_次日最高', '连板_次日最高']].max().max()

    # 处理无效值
    if pd.isna(min_val) or pd.isna(max_val):
        y_min, y_max = -8, 8  # 默认值
    else:
        y_min = min(min_val * 1.1, -8)
        y_max = max(max_val * 1.1, 8)

    ax1.set_ylim(y_min, y_max)
    ax2.set_ylim(0, 100)

    # 合并图例
    lines1, labels1 = ax1.get_legend_handles_labels()
    lines2, labels2 = ax2.get_legend_handles_labels()
    ax1.legend(lines1 + lines2, labels1 + labels2, loc='upper left')

    # 添加网格
    ax1.grid(True, alpha=0.3)

    plt.tight_layout()
    plt.savefig(f'{save_path}_next_day_zt.png')
    plt.close()


def plot_dt_next_day_performance(df, save_path):
    """绘制跌停次日表现对比图"""
    plt.figure(figsize=(15, 8))

    # 创建主坐标轴和次坐标轴
    ax1 = plt.gca()
    ax2 = ax1.twinx()

    # 设置x轴位置
    x = np.arange(len(df))

<<<<<<< HEAD
=======
    # 绘制跌停开的次日表现（主坐标轴）
    ax1.plot(x, df['开盘跌停_次日开盘'], 'c-p', label='跌停开开盘', linewidth=2)
    ax1.plot(x, df['开盘跌停_次日实体'], 'c--p', label='跌停开实体', alpha=0.5)

>>>>>>> b4ee756d
    # 绘制跌停股的次日表现（主坐标轴）
    ax1.plot(x, df['跌停_次日开盘'], 'g-o', label='跌停股开盘', linewidth=2)
    ax1.plot(x, df['跌停_次日实体'], 'g--o', label='跌停股实体', alpha=0.5)
    ax1.plot(x, df['跌停_次日收盘'], 'g-.o', label='跌停股收盘', alpha=0.3)

    # 绘制跌停开股的次日表现（主坐标轴）
    ax1.plot(x, df['开盘跌停_次日开盘'], 'c-s', label='跌停开股开盘', linewidth=2)
    ax1.plot(x, df['开盘跌停_次日实体'], 'c--s', label='跌停开股开盘', alpha=0.5)
    ax1.plot(x, df['开盘跌停_次日收盘'], 'c-.s', label='跌停开股收盘', alpha=0.3)

    # 绘制上涨比例（次坐标轴）
    bar_width = 0.15
<<<<<<< HEAD
    ax2.bar(x - 1.5 * bar_width, df['跌停_次日实体上涨比例'],
                     bar_width, alpha=0.3, color='green', label='跌停次日实体上涨')
    ax2.bar(x - 0.5 * bar_width, df['开盘跌停_次日实体上涨比例'],
                     bar_width, alpha=0.3, color='cyan', label='跌停开次日实体上涨')
    ax2.bar(x + 0.5 * bar_width, df['跌停_次日开盘上涨比例'],
                     bar_width, alpha=0.3, color='green', label='跌停次日开盘上涨')
    ax2.bar(x + 1.5 * bar_width, df['开盘跌停_次日开盘上涨比例'],
                     bar_width, alpha=0.3, color='cyan', label='跌停开次日开盘上涨')
=======
    ax2.bar(x - 1.5 * bar_width, df['开盘跌停_次日开盘上涨比例'],
                     bar_width, alpha=0.3, color='cyan', label='跌停开次日开盘上涨')
    ax2.bar(x - 0.5 * bar_width, df['跌停_次日开盘上涨比例'],
                     bar_width, alpha=0.3, color='green', label='跌停次日开盘上涨')
    ax2.bar(x + 0.5 * bar_width, df['开盘跌停_次日实体上涨比例'],
                     bar_width, alpha=0.3, color='cyan', label='跌停开次日实体上涨', hatch='+', edgecolor='white')
    ax2.bar(x + 1.5 * bar_width, df['跌停_次日实体上涨比例'],
                     bar_width, alpha=0.3, color='green', label='跌停次日实体上涨', hatch='+', edgecolor='white')
>>>>>>> b4ee756d

    # 设置标签和标题
    ax1.set_xlabel('日期')
    ax1.set_ylabel('涨跌幅(%)')
    ax2.set_ylabel('上涨比例(%)')
    plt.title('跌停次日表现分析', fontsize=14)

    # 设置x轴刻度
    ax1.set_xticks(x)
    ax1.set_xticklabels([d.strftime('%Y%m%d') if isinstance(d, pd.Timestamp) else d for d in df.index],
                        rotation=45, ha='right')

    # 安全地设置y轴范围
<<<<<<< HEAD
    min_val = df[['跌停_次日最低', '开盘跌停_次日最低']].min().min()
    max_val = df[['跌停_次日最高', '开盘跌停_次日最高']].max().max()
=======
    min_val = df[['开盘跌停_次日最低', '跌停_次日最低']].min().min()
    max_val = df[['开盘跌停_次日实体', '跌停_次日实体']].max().max()
>>>>>>> b4ee756d

    # 处理无效值
    if pd.isna(min_val) or pd.isna(max_val):
        y_min, y_max = -8, 8  # 默认值
    else:
        y_min = min(min_val * 1.1, -8)
        y_max = max(max_val * 1.1, 8)

    ax1.set_ylim(y_min, y_max)
    ax2.set_ylim(0, 100)

    # 合并图例
    lines1, labels1 = ax1.get_legend_handles_labels()
    lines2, labels2 = ax2.get_legend_handles_labels()
    ax1.legend(lines1 + lines2, labels1 + labels2, loc='upper left')

    # 添加网格
    ax1.grid(True, alpha=0.3)

    plt.tight_layout()
    plt.savefig(f'{save_path}_next_day_dt.png')
    plt.close()


def plot_market_analysis(df, save_path='./images/market_analysis'):
    """
    绘制市场分析图表
    Args:
        df: DataFrame, 包含市场分析数据
        save_path: str, 图片保存的基础路径
    """
    # 设置matplotlib中文字体
    plt.rcParams['font.sans-serif'] = ['SimHei']
    plt.rcParams['axes.unicode_minus'] = False

    # 确保保存目录存在
    os.makedirs(os.path.dirname(save_path), exist_ok=True)

    # 绘制各个图表
    plot_market_overview(df, save_path)
    plot_market_strength(df, save_path)
    plot_limit_up_effect(df, save_path)
    plot_zt_next_day_performance(df, save_path)
    plot_dt_next_day_performance(df, save_path)

    print(f"所有图表已保存到 {save_path} 目录下")


def filter_data_by_date(df, start_date=None, end_date=None):
    """
    按日期范围过滤数据
    Args:
        df: DataFrame, 原始数据
        start_date: str, 开始日期，格式为'YYYYMMDD'
        end_date: str, 结束日期，格式为'YYYYMMDD'
    Returns:
        DataFrame: 过滤后的数据
    """
    # 确保索引是datetime类型，并且格式统一
    if not isinstance(df.index, pd.DatetimeIndex):
        df.index = pd.to_datetime(df.index, format='%Y%m%d')

    # 过滤日期范围
    if start_date:
        start_date = pd.to_datetime(start_date, format='%Y%m%d')
        df = df[df.index >= start_date]
    if end_date:
        end_date = pd.to_datetime(end_date, format='%Y%m%d')
        df = df[df.index <= end_date]

    return df


def plot_all(start_date=None, end_date=None, data_path='./excel/market_analysis.xlsx'):
    """测试绘图功能"""
    # 读取Excel数据
    df = pd.read_excel(data_path)
    df.set_index('日期', inplace=True)

    # 过滤日期范围
    filtered_df = filter_data_by_date(df, start_date, end_date)

    if filtered_df.empty:
        print("\n警告: 过滤后的数据为空！请检查日期范围是否正确。")
        return

    # 如果指定了日期范围，在保存路径中添加日期信息
    if start_date or end_date:
        date_range = f"{start_date or 'start'}_to_{end_date or 'end'}"
        save_path = f'./images/market_analysis_{date_range}'
    else:
        save_path = './images/market_analysis'

    # 生成图表
    plot_market_analysis(filtered_df, save_path)


if __name__ == "__main__":
    # 示例：绘制指定日期范围的图表
    plot_all('20250106', '20250108')

    # 或者绘制所有数据的图表
    # plot_all()<|MERGE_RESOLUTION|>--- conflicted
+++ resolved
@@ -133,14 +133,10 @@
     # 绘制涨停股的次日表现（主坐标轴）
     ax1.plot(x, df['涨停_次日开盘'], 'r-o', label='涨停股开盘', linewidth=2)
     ax1.plot(x, df['涨停_次日收盘'], 'r--o', label='涨停股收盘', alpha=0.5)
-    ax1.plot(x, df['涨停_次日最高'], 'r:o', label='涨停股最高', alpha=0.3)
-    ax1.plot(x, df['涨停_次日最低'], 'r-.o', label='涨停股最低', alpha=0.3)
 
     # 绘制连板股的次日表现（主坐标轴）
     ax1.plot(x, df['连板_次日开盘'], 'b-s', label='连板股开盘', linewidth=2)
     ax1.plot(x, df['连板_次日收盘'], 'b--s', label='连板股收盘', alpha=0.5)
-    ax1.plot(x, df['连板_次日最高'], 'b:s', label='连板股最高', alpha=0.3)
-    ax1.plot(x, df['连板_次日最低'], 'b-.s', label='连板股最低', alpha=0.3)
 
     # 绘制上涨比例（次坐标轴）
     bar_width = 0.15
@@ -157,7 +153,7 @@
     ax1.set_xlabel('日期')
     ax1.set_ylabel('涨跌幅(%)')
     ax2.set_ylabel('上涨比例(%)')
-    plt.title('涨停次日表现分析', fontsize=14)
+    plt.title('次日表现分析', fontsize=14)
 
     # 设置x轴刻度
     ax1.set_xticks(x)
@@ -202,35 +198,16 @@
     # 设置x轴位置
     x = np.arange(len(df))
 
-<<<<<<< HEAD
-=======
     # 绘制跌停开的次日表现（主坐标轴）
     ax1.plot(x, df['开盘跌停_次日开盘'], 'c-p', label='跌停开开盘', linewidth=2)
     ax1.plot(x, df['开盘跌停_次日实体'], 'c--p', label='跌停开实体', alpha=0.5)
 
->>>>>>> b4ee756d
     # 绘制跌停股的次日表现（主坐标轴）
-    ax1.plot(x, df['跌停_次日开盘'], 'g-o', label='跌停股开盘', linewidth=2)
-    ax1.plot(x, df['跌停_次日实体'], 'g--o', label='跌停股实体', alpha=0.5)
-    ax1.plot(x, df['跌停_次日收盘'], 'g-.o', label='跌停股收盘', alpha=0.3)
-
-    # 绘制跌停开股的次日表现（主坐标轴）
-    ax1.plot(x, df['开盘跌停_次日开盘'], 'c-s', label='跌停开股开盘', linewidth=2)
-    ax1.plot(x, df['开盘跌停_次日实体'], 'c--s', label='跌停开股开盘', alpha=0.5)
-    ax1.plot(x, df['开盘跌停_次日收盘'], 'c-.s', label='跌停开股收盘', alpha=0.3)
+    ax1.plot(x, df['跌停_次日开盘'], 'g-x', label='跌停股开盘', linewidth=2)
+    ax1.plot(x, df['跌停_次日实体'], 'g--x', label='跌停股实体', alpha=0.5)
 
     # 绘制上涨比例（次坐标轴）
     bar_width = 0.15
-<<<<<<< HEAD
-    ax2.bar(x - 1.5 * bar_width, df['跌停_次日实体上涨比例'],
-                     bar_width, alpha=0.3, color='green', label='跌停次日实体上涨')
-    ax2.bar(x - 0.5 * bar_width, df['开盘跌停_次日实体上涨比例'],
-                     bar_width, alpha=0.3, color='cyan', label='跌停开次日实体上涨')
-    ax2.bar(x + 0.5 * bar_width, df['跌停_次日开盘上涨比例'],
-                     bar_width, alpha=0.3, color='green', label='跌停次日开盘上涨')
-    ax2.bar(x + 1.5 * bar_width, df['开盘跌停_次日开盘上涨比例'],
-                     bar_width, alpha=0.3, color='cyan', label='跌停开次日开盘上涨')
-=======
     ax2.bar(x - 1.5 * bar_width, df['开盘跌停_次日开盘上涨比例'],
                      bar_width, alpha=0.3, color='cyan', label='跌停开次日开盘上涨')
     ax2.bar(x - 0.5 * bar_width, df['跌停_次日开盘上涨比例'],
@@ -239,13 +216,12 @@
                      bar_width, alpha=0.3, color='cyan', label='跌停开次日实体上涨', hatch='+', edgecolor='white')
     ax2.bar(x + 1.5 * bar_width, df['跌停_次日实体上涨比例'],
                      bar_width, alpha=0.3, color='green', label='跌停次日实体上涨', hatch='+', edgecolor='white')
->>>>>>> b4ee756d
 
     # 设置标签和标题
     ax1.set_xlabel('日期')
     ax1.set_ylabel('涨跌幅(%)')
     ax2.set_ylabel('上涨比例(%)')
-    plt.title('跌停次日表现分析', fontsize=14)
+    plt.title('次日表现分析', fontsize=14)
 
     # 设置x轴刻度
     ax1.set_xticks(x)
@@ -253,13 +229,8 @@
                         rotation=45, ha='right')
 
     # 安全地设置y轴范围
-<<<<<<< HEAD
-    min_val = df[['跌停_次日最低', '开盘跌停_次日最低']].min().min()
-    max_val = df[['跌停_次日最高', '开盘跌停_次日最高']].max().max()
-=======
     min_val = df[['开盘跌停_次日最低', '跌停_次日最低']].min().min()
     max_val = df[['开盘跌停_次日实体', '跌停_次日实体']].max().max()
->>>>>>> b4ee756d
 
     # 处理无效值
     if pd.isna(min_val) or pd.isna(max_val):
